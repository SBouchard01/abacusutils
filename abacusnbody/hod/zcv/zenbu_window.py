"""Script for pre-saving zenbu for a given redshift and simulation

TODO: Make the kbins nicer (and maybe read as a function here)
Change format of zenbu_fn to something nicer
Test no RSD
Note that the linear power from abacus is cb and not m
Make c000 reading nicer
Fix the k-cut that matches zenbu to make pretty
"""
import argparse
import os
from pathlib import Path

import numpy as np
import yaml

from abacusnbody.hod.power_spectrum import get_k_mu_edges
from abacusnbody.metadata import get_meta

from .tools_jdr import periodic_window_function, zenbu_spectra

DEFAULTS = {'path2config': 'config/abacus_hod.yaml'}

def main(path2config, alt_simname=None):

    # read zcv parameters
    config = yaml.safe_load(open(path2config))
    zcv_dir = config['zcv_params']['zcv_dir']
    ic_dir = config['zcv_params']['ic_dir']
    nmesh = config['zcv_params']['nmesh']
    kcut = config['zcv_params']['kcut']

    # power params
    if alt_simname is not None:
        sim_name = alt_simname
    else:
        sim_name = config['sim_params']['sim_name']
    z_this = config['sim_params']['z_mock']
    k_hMpc_max = config['power_params']['k_hMpc_max']
    logk = config['power_params']['logk']
    n_k_bins = config['power_params']['nbins_k']
    n_mu_bins = config['power_params']['nbins_mu']
    rsd = config['HOD_params']['want_rsd']
    rsd_str = "_rsd" if rsd else ""

    # create save directory
    save_dir = Path(zcv_dir) / sim_name
    save_z_dir = save_dir / f"z{z_this:.3f}"
    os.makedirs(save_z_dir, exist_ok=True)

    # read meta data
    meta = get_meta(sim_name, redshift=z_this)
    Lbox = meta['BoxSize']
    z_ic = meta['InitialRedshift']
    D_ratio = meta['GrowthTable'][z_ic]/meta['GrowthTable'][1.0]
    k_Ny = np.pi*nmesh/Lbox
    cosmo = {}
    cosmo['output'] = 'mPk mTk'
    cosmo['P_k_max_h/Mpc'] = 20.
    # TESTING!!!!!!!!!!!!!!!
    phase = int(sim_name.split('ph')[-1])
    if phase <= 6 and z_this == 0.8: # case old convention:
        for k in ('H0', 'omega_b', 'omega_cdm',
                  'omega_ncdm', 'N_ncdm', 'N_ur',
                  'n_s', #'A_s', 'alpha_s',
                  #'wa', 'w0',
        ):
            cosmo[k] = meta[k]
    else:
        for k in ('H0', 'omega_b', 'omega_cdm',
                  'omega_ncdm', 'N_ncdm', 'N_ur',
                  'n_s', 'A_s', 'alpha_s',
                  #'wa', 'w0',
        ):
            cosmo[k] = meta[k]

    # define k bins
    k_bins, mu_bins = get_k_mu_edges(Lbox, k_hMpc_max, n_k_bins, n_mu_bins, logk)
    k_binc = (k_bins[1:] + k_bins[:-1])*.5

    # name of file to save to
    
    if not logk:
        dk = k_bins[1]-k_bins[0]
    else:
        dk = np.log(k_bins[1]/k_bins[0])
    if n_k_bins == nmesh//2:
        zenbu_fn = save_z_dir / f"zenbu_pk{rsd_str}_ij_lpt_nmesh{nmesh:d}.npz"
        window_fn = save_dir / f"window_nmesh{nmesh:d}.npz"
    else:
        zenbu_fn = save_z_dir / f"zenbu_pk{rsd_str}_ij_lpt_nmesh{nmesh:d}_dk{dk:.3f}.npz"
        window_fn = save_dir / f"window_nmesh{nmesh:d}_dk{dk:.3f}.npz"
    pk_lin_fn = save_dir / "abacus_pk_lin_ic.dat"
<<<<<<< HEAD
    
=======
    window_fn = save_dir / f"window_nmesh{nmesh:d}.npz"

>>>>>>> 550f232c
    # load the power spectrum at z = 1
    if os.path.exists(pk_lin_fn):
        # load linear power spectrum
        p_in = np.loadtxt(pk_lin_fn)
        kth, p_m_lin = p_in[:, 0], p_in[:, 1]
    else:
        # TODO: this code path maybe not tested since addition of CLASS_power_spectrum
        kth = meta['CLASS_power_spectrum']['k (h/Mpc)']
        pk_z1 = meta['CLASS_power_spectrum']['P (Mpc/h)^3']
        p_m_lin = D_ratio**2*pk_z1

        # to match the lowest k-modes in zenbu (make pretty)
        choice = kth > 1.e-05
        kth = kth[choice]
        p_m_lin = p_m_lin[choice]
        np.savetxt(pk_lin_fn, np.vstack((kth, p_m_lin)).T)

    # create a dict with everything you would ever need
    cfg = {'lbox': Lbox, 'nmesh_in': nmesh, 'p_lin_ic_file': pk_lin_fn, 'Cosmology': cosmo, 'surrogate_gaussian_cutoff': kcut, 'z_ic': z_ic}

    # presave the zenbu power spectra
    print("Generating ZeNBu output")
    if os.path.exists(zenbu_fn):
        print("Already saved zenbu for this simulation, redshift and RSD choice.")
    else:
        pk_ij_zenbu, lptobj = zenbu_spectra(k_binc, z_this, cfg, kth, p_m_lin, pkclass=None, rsd=rsd)
        if rsd:
            p0table = lptobj.p0ktable
            p2table = lptobj.p2ktable
            p4table = lptobj.p4ktable
            lptobj = np.array([p0table, p2table, p4table])
        else:
            lptobj = lptobj.pktable
        np.savez(zenbu_fn, pk_ij_zenbu=pk_ij_zenbu, lptobj=lptobj)
        print("Saved zenbu for this simulation, redshift and RSD choice.")

    # presave the window function
    print("Generating window function")
    if os.path.exists(window_fn):
        print("Already saved window for this choice of box and nmesh")
    else:
        window, keff = periodic_window_function(nmesh, Lbox, k_bins, k_binc, k2weight=True)
        np.savez(window_fn, window=window, keff=keff)
        print("Saved window for this choice of box and nmesh")


class ArgParseFormatter(argparse.RawDescriptionHelpFormatter, argparse.ArgumentDefaultsHelpFormatter):
    pass

if __name__ == "__main__":

    # parsing arguments
    parser = argparse.ArgumentParser(description=__doc__, formatter_class=ArgParseFormatter)
    parser.add_argument('--path2config', help='Path to the config file', default=DEFAULTS['path2config'])
    parser.add_argument('--alt_simname', help='Alternative simulation name')
    args = vars(parser.parse_args())
    main(**args)<|MERGE_RESOLUTION|>--- conflicted
+++ resolved
@@ -91,12 +91,7 @@
         zenbu_fn = save_z_dir / f"zenbu_pk{rsd_str}_ij_lpt_nmesh{nmesh:d}_dk{dk:.3f}.npz"
         window_fn = save_dir / f"window_nmesh{nmesh:d}_dk{dk:.3f}.npz"
     pk_lin_fn = save_dir / "abacus_pk_lin_ic.dat"
-<<<<<<< HEAD
-    
-=======
-    window_fn = save_dir / f"window_nmesh{nmesh:d}.npz"
 
->>>>>>> 550f232c
     # load the power spectrum at z = 1
     if os.path.exists(pk_lin_fn):
         # load linear power spectrum
