"""
TODO: Fix cosmology here too
Just run twice for rsd and no rsd
CHECK: Syntax for load pk_ij
Might not be necessary to save
"""
import argparse
import gc
import os
from pathlib import Path

import asdf
import numpy as np
import yaml

from abacusnbody.hod.power_spectrum import (
    calc_pk3d,
    get_field_fft,
    get_k_mu_box_edges,
    get_k_mu_edges,
    get_W_compensated,
)
from abacusnbody.metadata import get_meta

from .ic_fields import compress_asdf

try:
    from classy import Class
except ImportError as e:
    raise ImportError('Could not import classy. Install abacusutils with '
        '"pip install abacusutils[zcv]" to install zcv dependencies.')

DEFAULTS = {'path2config': 'config/abacus_hod.yaml'}

def main(path2config, want_rsd=False, alt_simname=None):

    # read zcv parameters
    config = yaml.safe_load(open(path2config))
    zcv_dir = config['zcv_params']['zcv_dir']
    ic_dir = config['zcv_params']['ic_dir']
    nmesh = config['zcv_params']['nmesh']
    kcut = config['zcv_params']['kcut']
    keynames = config['zcv_params']['fields']

    # power params
    if alt_simname is not None:
        sim_name = alt_simname
    else:
        sim_name = config['sim_params']['sim_name']
    z_this = config['sim_params']['z_mock']
    k_hMpc_max = config['power_params']['k_hMpc_max']
    logk = config['power_params']['logk']
    n_k_bins = config['power_params']['nbins_k']
    n_mu_bins = config['power_params']['nbins_mu']
    poles = config['power_params']['poles']
    paste = config['power_params']['paste']
    compensated = config['power_params']['compensated']
    interlaced = config['power_params']['interlaced']
    #want_rsd = config['HOD_params']['want_rsd']
    rsd_str = "_rsd" if want_rsd else ""

    # get a few parameters for the simulation
    meta = get_meta(sim_name, redshift=z_this)
    Lbox = meta['BoxSize']
    z_ic = meta['InitialRedshift']
    k_Ny = np.pi*nmesh/Lbox

    # define k, mu bins
    n_perp = n_los = nmesh
    k_bin_edges, mu_bin_edges = get_k_mu_edges(Lbox, k_hMpc_max, n_k_bins, n_mu_bins, logk)
    k_binc = (k_bin_edges[1:]+k_bin_edges[:-1])*.5
    mu_binc = (mu_bin_edges[1:]+mu_bin_edges[:-1])*.5

    # create save directory
    save_dir = Path(zcv_dir) / sim_name
    save_z_dir = save_dir / f"z{z_this:.3f}"
    os.makedirs(save_z_dir, exist_ok=True)

    # get the window function of TSC/CIC
    if compensated:
        W = get_W_compensated(Lbox, nmesh, paste, interlaced)
    else:
        W = None

    # set up cosmology
    boltz = Class()
    cosmo = {}
    cosmo['output'] = 'mPk mTk'
    cosmo['P_k_max_h/Mpc'] = 20.
    # TESTING!!!!!!!!!!!!!!!
    phase = int(sim_name.split('ph')[-1])
    if phase <= 6 and z_this == 0.8: # case old convention:
        for k in ('H0', 'omega_b', 'omega_cdm',
                  'omega_ncdm', 'N_ncdm', 'N_ur',
                  'n_s', #'A_s', 'alpha_s',
                  #'wa', 'w0',
        ):
            cosmo[k] = meta[k]
    else:
        for k in ('H0', 'omega_b', 'omega_cdm',
                  'omega_ncdm', 'N_ncdm', 'N_ur',
                  'n_s', 'A_s', 'alpha_s',
                  #'wa', 'w0',
        ):
            cosmo[k] = meta[k]
    boltz.set(cosmo)
    boltz.compute()

    # file to save to
    ic_fn = Path(save_dir) / f"ic_filt_nmesh{nmesh:d}.asdf"
    fields_fn = Path(save_dir) / f"fields_nmesh{nmesh:d}.asdf"
    fields_fft_fn = []
    for i in range(len(keynames)):
        fields_fft_fn.append(Path(save_z_dir) / f"advected_{keynames[i]}_field{rsd_str}_fft_nmesh{nmesh:d}.asdf")
<<<<<<< HEAD
    if not logk:
        dk = k_bin_edges[1]-k_bin_edges[0]
    else:
        dk = np.log(k_bin_edges[1]/k_bin_edges[0])
    if n_k_bins == nmesh//2:
        power_ij_fn = Path(save_z_dir) / f"power{rsd_str}_ij_nmesh{nmesh:d}.asdf"
    else:
        power_ij_fn = Path(save_z_dir) / f"power{rsd_str}_ij_nmesh{nmesh:d}_dk{dk:.3f}.asdf"
        print("power file", str(power_ij_fn))
        
=======
    power_ij_fn = Path(save_z_dir) / f"power{rsd_str}_ij_nmesh{nmesh:d}.asdf"

>>>>>>> 550f232c
    # compute growth factor
    D = boltz.scale_independent_growth_factor(z_this)
    D /= boltz.scale_independent_growth_factor(z_ic)
    Ha = boltz.Hubble(z_this) * 299792.458
    if want_rsd:
        f_growth = boltz.scale_independent_growth_factor_f(z_this)
    else:
        f_growth = 0.
    print("D = ", D)

    # field names and growths
    field_D = [1, D, D**2, D**2, D]

    # save the advected fields
    if all(os.path.exists(fn) for fn in fields_fft_fn):
        fields_fft = []
        for i in range(len(keynames)):
            fields_fft.append(asdf.open(fields_fft_fn[i])['data'])
    else:
        # load density field and displacements
        f = asdf.open(ic_fn)
        disp_pos = np.zeros((nmesh**3, 3), np.float32)
        disp_pos[:, 0] = f['data']['disp_x'][:, :, :].flatten() * D
        disp_pos[:, 1] = f['data']['disp_y'][:, :, :].flatten() * D
        disp_pos[:, 2] = f['data']['disp_z'][:, :, :].flatten() * D * (1 + f_growth)
        print("loaded displacements", disp_pos.dtype)
        f.close(); gc.collect()

        # read in displacements, rescale by D=D(z_this)/D(z_ini)
        grid_x, grid_y, grid_z = np.meshgrid(
            np.arange(nmesh, dtype=np.float32) / nmesh,
            np.arange(nmesh, dtype=np.float32) / nmesh,
            np.arange(nmesh, dtype=np.float32) / nmesh,
            indexing="ij",
        )
        grid_x = grid_x.flatten()
        grid_y = grid_y.flatten()
        grid_z = grid_z.flatten()

        disp_pos[:, 0] += grid_x
        disp_pos[:, 1] += grid_y
        disp_pos[:, 2] += grid_z
        del grid_x, grid_y, grid_z; gc.collect()

        disp_pos *= Lbox
        disp_pos %= Lbox
        print("box coordinates of the displacements", disp_pos.dtype)

        # Initiate fields
        for i in range(len(keynames)):

            print(keynames[i])
            if i == 0:
                w = None
            else:
                f = asdf.open(fields_fn)
                w = f['data'][keynames[i]][:, :, :].flatten()
                f.close()
            field_fft = (get_field_fft(disp_pos, Lbox, nmesh, paste, w, W, compensated, interlaced))
            del w; gc.collect()
            table = {}
            table[f'{keynames[i]}_Re'] = np.array(field_fft.real, dtype=np.float32)
            table[f'{keynames[i]}_Im'] = np.array(field_fft.imag, dtype=np.float32)
            del field_fft; gc.collect()

            # write out the advected fields
            header = {}
            header['sim_name'] = sim_name
            header['Lbox'] = Lbox
            header['nmesh'] = nmesh
            header['kcut'] = kcut
            header['compensated'] = compensated
            header['interlaced'] = interlaced
            header['paste'] = paste
            compress_asdf(fields_fft_fn[i], table, header)
            del table; gc.collect()
        del disp_pos; gc.collect()
    del W; gc.collect()

    # check if pk_ij exists
    if os.path.exists(power_ij_fn):
        pk_ij_dict = asdf.open(power_ij_fn)['data']
        return pk_ij_dict
    else:
        pk_ij_dict = {}
        pk_ij_dict['k_binc'] = k_binc
        pk_ij_dict['mu_binc'] = mu_binc

    # get the box k and mu modes
    k_box, mu_box, k_bin_edges, mu_bin_edges = get_k_mu_box_edges(Lbox, n_perp, n_los, n_k_bins, n_mu_bins, k_hMpc_max, logk)

    # initiate final arrays
    pk_auto = []
    pk_cross = []
    for i in range(len(keynames)):
        for j in range(len(keynames)):
            if i < j: continue
            print("Computing cross-correlation of", keynames[i], keynames[j])

            # load field
            field_fft_i = asdf.open(fields_fft_fn[i])['data']
            field_fft_j = asdf.open(fields_fft_fn[j])['data']

            # compute power spectrum
            pk3d, N3d, binned_poles, Npoles = calc_pk3d(field_fft_i[f'{keynames[i]}_Re']+1j*field_fft_i[f'{keynames[i]}_Im'], Lbox, k_box, mu_box, k_bin_edges, mu_bin_edges, logk, field2_fft=field_fft_j[f'{keynames[j]}_Re']+1j*field_fft_j[f'{keynames[j]}_Im'], poles=poles)
            pk3d *= field_D[i]*field_D[j]
            binned_poles *= field_D[i]*field_D[j]
            pk_auto.append(pk3d)
            pk_ij_dict[f'P_kmu_{keynames[i]}_{keynames[j]}'] = pk3d
            pk_ij_dict[f'N_kmu_{keynames[i]}_{keynames[j]}'] = N3d
            pk_ij_dict[f'P_ell_{keynames[i]}_{keynames[j]}'] = binned_poles
            pk_ij_dict[f'N_ell_{keynames[i]}_{keynames[j]}'] = Npoles
            del field_fft_i, field_fft_j; gc.collect()

    # record power spectra
    header = {}
    header['sim_name'] = sim_name
    header['Lbox'] = Lbox
    header['nmesh'] = nmesh
    header['kcut'] = kcut
    compress_asdf(str(power_ij_fn), pk_ij_dict, header)
    return pk_ij_dict

class ArgParseFormatter(argparse.RawDescriptionHelpFormatter, argparse.ArgumentDefaultsHelpFormatter):
    pass

if __name__ == "__main__":

    # parsing arguments
    parser = argparse.ArgumentParser(description=__doc__, formatter_class=ArgParseFormatter)
    parser.add_argument('--path2config', help='Path to the config file', default=DEFAULTS['path2config'])
    parser.add_argument('--want_rsd', help='Include RSD effects?', action='store_true')
    parser.add_argument('--alt_simname', help='Alternative simulation name')
    args = vars(parser.parse_args())
    main(**args)<|MERGE_RESOLUTION|>--- conflicted
+++ resolved
@@ -112,7 +112,6 @@
     fields_fft_fn = []
     for i in range(len(keynames)):
         fields_fft_fn.append(Path(save_z_dir) / f"advected_{keynames[i]}_field{rsd_str}_fft_nmesh{nmesh:d}.asdf")
-<<<<<<< HEAD
     if not logk:
         dk = k_bin_edges[1]-k_bin_edges[0]
     else:
@@ -123,10 +122,6 @@
         power_ij_fn = Path(save_z_dir) / f"power{rsd_str}_ij_nmesh{nmesh:d}_dk{dk:.3f}.asdf"
         print("power file", str(power_ij_fn))
         
-=======
-    power_ij_fn = Path(save_z_dir) / f"power{rsd_str}_ij_nmesh{nmesh:d}.asdf"
-
->>>>>>> 550f232c
     # compute growth factor
     D = boltz.scale_independent_growth_factor(z_this)
     D /= boltz.scale_independent_growth_factor(z_ic)
