--- conflicted
+++ resolved
@@ -1017,6 +1017,7 @@
                pos2 = None,
                w2 = None,
                nthread = MAX_THREADS,
+               dtype = np.float32,
                ):
     r"""
     Compute the 3D Fourier field(s) for some array(s) of positions.
@@ -1041,6 +1042,8 @@
         second set of particle positions, shape (N,3)
     nthread : int, optional
         Number of numba threads to use
+    dtype : np.dtype, optional
+        Data type of the field
 
     Returns
     -------
@@ -1055,12 +1058,12 @@
         W = None
 
     # convert to fourier space
-    field_fft = get_field_fft(pos, Lbox, nmesh, paste, w, W, compensated, interlaced, nthread=nthread)
+    field_fft = get_field_fft(pos, Lbox, nmesh, paste, w, W, compensated, interlaced, nthread=nthread, dtype=dtype)
 
     # if second field provided
     if pos2 is not None:
         # convert to fourier space
-        field2_fft = get_field_fft(pos2, Lbox, nmesh, paste, w2, W, compensated, interlaced, nthread=nthread)
+        field2_fft = get_field_fft(pos2, Lbox, nmesh, paste, w2, W, compensated, interlaced, nthread=nthread, dtype=dtype)
     else:
         field2_fft = None
 
@@ -1163,20 +1166,8 @@
                 )
 
 
-<<<<<<< HEAD
     # calculate Fourier 3D field
-    field_fft, field2_fft = calc_field(pos, Lbox, paste=paste, nmesh=nmesh, compensated=compensated, interlaced=interlaced, w=w, pos2=pos2, w2=w2, nthread=nthread)
-=======
-    # convert to fourier space
-    field_fft = get_field_fft(pos, Lbox, nmesh, paste, w, W, compensated, interlaced, nthread=nthread, dtype=dtype)
-
-    # if second field provided
-    if pos2 is not None:
-        # convert to fourier space
-        field2_fft = get_field_fft(pos2, Lbox, nmesh, paste, w2, W, compensated, interlaced, nthread=nthread, dtype=dtype)
-    else:
-        field2_fft = None
->>>>>>> 9e309127
+    field_fft, field2_fft = calc_field(pos, Lbox, paste=paste, nmesh=nmesh, compensated=compensated, interlaced=interlaced, w=w, pos2=pos2, w2=w2, nthread=nthread, dtype=dtype)
 
     poles = np.asarray(poles or [], dtype=np.int64)
 
